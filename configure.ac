## Process this file with autoconf to produce a configure script.
<<<<<<< HEAD
AC_INIT(Ember, 0.5.4, clients@worldforge.org)
=======
AC_INIT(Ember, 0.5.2, clients@worldforge.org)
>>>>>>> f75a5b50

AC_CONFIG_SRCDIR(src)

# Detect the canonical host and target build environment.
AC_CANONICAL_SYSTEM

#AM_INIT_AUTOMAKE([tar-ustar nostdinc dist-bzip2 check-news])
AM_INIT_AUTOMAKE([tar-ustar nostdinc dist-bzip2])
AM_CONFIG_HEADER(src/config.h)

AC_LIBTOOL_DLOPEN

AC_PREREQ(2.50)
AC_COPYRIGHT([This script is under the GPL and is owned by the people in AUTHORS])


# Checks for Programs
AC_PROG_CXX
AC_PROG_AWK
AC_PROG_CC
AC_PROG_CPP
AC_PROG_INSTALL
AC_PROG_LN_S
AC_PROG_MAKE_SET
AC_PROG_LIBTOOL
dnl AM_PROG_LEX

AC_PATH_PROG([XMLLINT], [xmllint], [true])


# Check for C libraries:
AC_LANG([C++])
AC_REQUIRE_CPP

AC_LANG_PUSH([C])

# Checks for header files.
AC_HEADER_STDC
AC_CHECK_HEADERS(stdlib.h)
AC_CHECK_HEADERS(math.h)
dnl Test for <math.h> header file
AC_CHECK_HEADERS([signal.h])

# Checks for typedefs, structures, and compiler characteristics.
AC_C_CONST
AC_C_INLINE
AC_STRUCT_TM

# check sighandler_t in C++
AC_LANG_PUSH([C++])
AC_CHECK_TYPES([sighandler_t],[],[],[
#ifdef HAVE_SIGNAL_H
# include <signal.h>
#endif])
AC_LANG_POP([C++])

# Checks for library functions.
AC_FUNC_ERROR_AT_LINE
AC_FUNC_MALLOC
AC_FUNC_VPRINTF
AC_CHECK_FUNCS([memset select])

#AC_CHECK_FUNC(lrintf,[
#  AC_DEFINE(HAVE_LRINTF, 1, [whether lrintf() is available])
#])

#AC_CHECK_FUNC(lrint,[
#  AC_DEFINE(HAVE_LRINT, 1, [whether lrint() is available])
#])

#taken from Sear
STATIC_LIBSTDCPP=
STATIC_LIBGCC=

AC_ARG_ENABLE(static_build,
  [AS_HELP_STRING([--enable-static-build],[enable static link of some libs (default=no)])],
  [
    if test "$enableval" = "yes"; then
      link_static="true"
      STATIC_LIBSTDCPP=`$CXX -print-file-name=libstdc++.a`
      STATIC_LIBGCC=`$CXX -print-file-name=libgcc.a`
    else
      link_static="false"
    fi
  ],[
    link_static="false"
  ]
)
AM_CONDITIONAL(BUILD_STATIC, test x"$link_static" = xtrue)

AC_ARG_ENABLE(freeimage_check,
  [  AS_HELP_STRING([--disable-freeimage-check], [disable the check for if Ogre is built with FreeImage. Disable this only if you're absolutly sure that libraries in FreeImage won't clash with other system libraries (default is enabled)])],
  [
    if test "$enableval" = "yes"; then
      freeimage_check="true"
    else
      freeimage_check="false"
    fi
  ],[
    freeimage_check="true"
  ]
)

AC_MSG_RESULT([

		**************************************
		* Checking for SDL Libraries
		**************************************

	])
	
AM_PATH_SDL(1.2.0, 
	    ,
[
  AC_MSG_ERROR(Couldn't find SDL or insufficent version found. Please goto http://www.libsdl.org/ and get at least version $SDL_VERSION)
])

#dnl don't add SDL flags yet, SDL_main confuses later checks

WF_CHECK_GL_SINGLE_LIB

# OpenAL check
AC_MSG_RESULT([

		**************************************
		* Checking for C Libraries
		**************************************

	])

AC_LANG_PUSH(C)

#disable this for now
#AC_CHECK_LIB(openal,
#	alutInit ,,
#	     AC_MSG_ERROR([Unable to find OpenAL (Open Audio Layer)])
#	)



	
	
AC_LANG_POP(C)

# make sure binreloc funtionality is used
AM_BINRELOC
# CXXFLAGS="$CXXFLAGS $BINRELOC_CFLAGS"


# Test for libxml2
#PKG_CHECK_MODULES(XML, libxml-2.0 >= 2.4.23,
#	[
#		CXXFLAGS="$CXXFLAGS $XML_CFLAGS"
#		LDFLAGS="$LDFLAGS $XML_LIBS"
#	],
# AC_MSG_ERROR(Couldn't find libxml)
#)

# Try to find system-wide installation of tinyxml
# If found, add define to config.h, set LIBS and add automake conditional
AC_CHECK_LIB(tinyxml, main,
	[
		AC_DEFINE(HAVE_LIBTINYXML, 1, [Define to 1 if you have the `tinyxml' library (-ltinyxml).])
		LIBS="-ltinyxml $LIBS"
		have_tinyxml=true
	],
	[
		have_tinyxml=false
	]
)
AM_CONDITIONAL(HAVE_LIBTINYXML, [test x$have_tinyxml = xtrue])

# Check for the FreeType 2 library
#
# Get the cflags and libraries from the freetype-config script
#AC_ARG_WITH(freetype-prefix,[  --with-freetype-prefix=PFX   Prefix where FREETYPE is 
#			       installed (optional)],
#			       freetype_prefix="$withval",
#			       freetype_prefix="")
#AC_ARG_WITH(freetype-exec-prefix,[  --with-freetype-exec-prefix=PFX Exec prefix
#				    where FREETYPE is installed (optional)],
#				    freetype_exec_prefix="$withval", freetype_exec_prefix="")
#
#if test x$freetype_exec_prefix != x ; then
#     freetype_args="$freetype_args --exec-prefix=$freetype_exec_prefix"
#     if test x${FREETYPE_CONFIG+set} != xset ; then
#        FREETYPE_CONFIG=$freetype_exec_prefix/bin/freetype-config
#     fi
#fi
#if test x$freetype_prefix != x ; then
#     freetype_args="$freetype_args --prefix=$freetype_prefix"
#     if test x${FREETYPE_CONFIG+set} != xset ; then
#        FREETYPE_CONFIG=$freetype_prefix/bin/freetype-config
#     fi
#fi
#AC_PATH_PROG(FREETYPE_CONFIG, freetype-config, no)
#no_freetype=""
#if test "$FREETYPE_CONFIG" = "no" ; then
#    AC_MSG_ERROR([
#*** Unable to find FreeType2 library (http://www.freetype.org/)
#])
#else
#    CXXFLAGS="$CXXFLAGS `$FREETYPE_CONFIG $freetypeconf_args --cflags`"
#    LIBS="$LIBS `$FREETYPE_CONFIG $freetypeconf_args --libs`"
#fi

# Check for C++ libraries:
AC_LANG_POP([C])

AC_MSG_RESULT([

		**************************************
		* Checking for C++ Libraries
		**************************************

	])
AC_CHECK_LIB(IL, ilInit,
	[
		CXXFLAGS="$CXXFLAGS $IL_CFLAGS"
		LDFLAGS="$LDFLAGS $IL_LIBS -lIL"
	]
,AC_MSG_ERROR([
****************************************************************
* You do not have DevIL installed.  This is required to build. *
* You may find it at http://openil.sourceforge.net/.           *
****************************************************************]))
AC_CHECK_LIB(ILU, iluFlipImage,
	[
		CXXFLAGS="$CXXFLAGS $ILU_CFLAGS"
		LDFLAGS="$LDFLAGS $ILU_LIBS -lILU"
	]
,AC_MSG_ERROR([
****************************************************************
* You do not have DevIL installed.  This is required to build. *
* You may find it at http://openil.sourceforge.net/.           *
****************************************************************]))

#AC_DEFINE(LIBSIGC_DISABLE_DEPRECATED, 1, [Don't use deprecated sigc methods.])


AC_CHECK_HEADER(ext/hash_set, AC_DEFINE(EXT_HASH,1,"extension stl"),	)

PKG_CHECK_MODULES(CEGUI, CEGUI >= 0.6,
	[
		CXXFLAGS="$CXXFLAGS $CEGUI_CFLAGS"
		LDFLAGS="$LDFLAGS $CEGUI_LIBS"
	],
	[
		AC_MSG_ERROR([Couldn't find CEGUI-OGRE or tests failed:
$CEGUI_PKG_ERRORS
Please go to http://crayzedsgui.sourceforge.net to get the latest, or check
config.log to see why the tests failed, and fix it.])
	])

# Check for OGRE
OGRE_VERSION=1.4.2
PKG_CHECK_MODULES(OGRE, [OGRE >= $OGRE_VERSION CEGUI-OGRE >= $OGRE_VERSION],
	[
		CXXFLAGS="$CXXFLAGS $OGRE_CFLAGS"
		LDFLAGS="$LDFLAGS $OGRE_LIBS"
		AC_DEFINE_UNQUOTED([OGRE_PLUGINDIR], "`pkg-config --variable=plugindir OGRE`", [The Ogre plugin dir])
	],
	[
		AC_MSG_ERROR([Couldn't find OGRE or tests failed:
$OGRE_PKG_ERRORS
Please goto http://www.ogre3d.org to get the latest, or check config.log to
see why the tests failed, and fix it.])
	])

AC_DEFINE(OGRE_DEBUG_MEMORY_MANAGER, 0, [disable Ogre memory manager])

if test "$freeimage_check" = "true"; then 
	AC_CHECK_DECLS(OGRE_NO_FREEIMAGE
	, , [AC_MSG_ERROR([You've compiled Ogre with FreeImage support. Due to the way FreeImage includes its own versions of common image libraries such as libpng this will clash with other system libs such as DevIL, leading to random crashes. Please compile Ogre with FreeImage disabled (by using the --disable-freeimage configure switch). Ogre will then use DevIL instead.])]
	)
else
	AC_MSG_RESULT(
	[********
You've chosen to disable the FreeImage tests. Proceed on your own risk.
********])
fi



#check for lua
PKG_CHECK_MODULES(LUA, lua5.1 >= 5.1,
[
	CXXFLAGS="$CXXFLAGS $LUA_CFLAGS -DLUA51"
	LDFLAGS="$LDFLAGS $LUA_LIBS"
	AC_MSG_NOTICE([Lua version => 5.1, make sure that CEGUI also has been compiled for this version])
],
[
	PKG_CHECK_MODULES(LUA, lua >= 5.1,
	[
		CXXFLAGS="$CXXFLAGS $LUA_CFLAGS -DLUA51"
		LDFLAGS="$LDFLAGS $LUA_LIBS"
		AC_MSG_NOTICE([Lua version => 5.1, make sure that CEGUI also has been compiled for this version])
	],
	[
		PKG_CHECK_MODULES(LUA, lua >= 5.0 lua < 5.1,
		[
			CXXFLAGS="$CXXFLAGS $LUA_CFLAGS -DLUA50"
			LDFLAGS="$LDFLAGS $LUA_LIBS"
			AC_MSG_NOTICE([Lua version = 5.0, make sure that CEGUI also has been compiled for this version])
		],
		[
			PKG_CHECK_MODULES(LUA, lua50 >= 5.0 lua50 < 5.1 lualib50 >= 5.0 lualib50 <= 5.1,
			[
				CXXFLAGS="$CXXFLAGS $LUA_CFLAGS -DLUA50"
				LDFLAGS="$LDFLAGS $LUA_LIBS"
				AC_MSG_NOTICE([Lua version = 5.0, make sure that CEGUI also has been compiled for this version])
			],
			[
				AC_MSG_ERROR([Couldn't find Lua or tests failed. Error: $LUA_PKG_ERRORS. Please go to http://www.lua.org to get the latest, or check config.log to see why the tests failed, and fix it. Also make sure that CEGUI is built with Lua support.])
			])
		])
	])
])

# Check for tolua++
AC_CHECK_LIB([CEGUItoluapp], [main],
    [
        LIBS="-lCEGUItoluapp $LIBS"
    ],
    [
        AC_CHECK_LIB([tolua++], main,
            [
                LIBS="-ltolua++ $LIBS"
            ],
            [
                AC_MSG_ERROR([Couldn't find tolua++. Make sure that CEGUI compiled with Lua scripting support.])
            ]
        )
    ]
)

# We have lua and tolua++. Now, check for CEGUI lua module
AC_CHECK_LIB([CEGUILuaScriptModule], [main],
    [
        LIBS="-lCEGUILuaScriptModule $LIBS"
    ],
    [
        AC_MSG_ERROR([Couldn't find Lua CEGUI module. Make sure that CEGUI compiled with Lua scripting support.])
    ]
)



# Check for OpenAL
OPENAL_VERSION=0.0.8
PKG_CHECK_MODULES(OPENAL, openal >= $OPENAL_VERSION,
	[
		CXXFLAGS="$CXXFLAGS $OPENAL_CFLAGS"
		LDFLAGS="$LDFLAGS $OPENAL_LIBS"
	],
	[
		AC_MSG_ERROR([Couldn't find OpenAL or tests failed. Error: $OPENAL_PKG_ERRORS. Please go to http://www.openal.org to get the latest, or check config.log to see why the tests failed, and fix it.])
	])

#check for libogg 
OGG_VERSION=1.1.3
PKG_CHECK_MODULES(OGG, ogg >= $OGG_VERSION, 
		[
			CXXFLAGS="$CXXFLAGS $OGG_CFLAGS"
			LDFLAGS="$LDFLAGS $OGG_LIBS"
		],
		[
			AC_MSG_ERROR([Couldn't find libogg or tests failed. Error: $OGG_PKG_ERRORS. Please go to http://www.vorbis.com to get the latest, or check config.log to see why the tests failed, and fix it.])
		])

#check for vorbis 
VORBIS_VERSION=1.2.0
PKG_CHECK_MODULES(VORBIS, vorbis >= $VORBIS_VERSION, 
		[
			CXXFLAGS="$CXXFLAGS $VORBIS_CFLAGS"
			LDFLAGS="$LDFLAGS $VORBIS_LIBS"
		],
		[
			AC_MSG_ERROR([Couldn't find libvorbis or tests failed. Error: $VORBIS_PKG_ERRORS. Please go to http://www.vorbis.com to get the latest, or check config.log to see why the tests failed, and fix it.])
		])

#check for vorbisfile 
VORBISF_VERSION=1.2.0
PKG_CHECK_MODULES(VORBISF, vorbisfile >= $VORBISF_VERSION, 
		[
			CXXFLAGS="$CXXFLAGS $VORBISF_CFLAGS"
			LDFLAGS="$LDFLAGS $VORBISF_LIBS"
		],
		[
			AC_MSG_ERROR([Couldn't find vorbisfile tests failed. Error: $VORBISF_PKG_ERRORS. Please go to http://www.vorbis.com to get the latest, or check config.log to see why the tests failed, and fix it.])
		])

# Check for FreeALUT
FREEALUT_VERSION=1.0.0
PKG_CHECK_MODULES(FREEALUT, freealut >= $FREEALUT_VERSION,
	[
		CXXFLAGS="$CXXFLAGS $FREEALUT_CFLAGS"
		LDFLAGS="$LDFLAGS $FREEALUT_LIBS"
	],
	[
		AC_MSG_ERROR([Couldn't find FreeALUT or tests failed. Error: $FREEALUT_PKG_ERRORS. Please go to http://www.openal.org to get the latest, or check config.log to see why the tests failed, and fix it.])
	])



#CXXFLAGS="$CXXFLAGS $SDL_CFLAGS"

#SDL_VERSION=1.2.0
#AC_SUBST(SDL_VERSION)

# check for sigc++ separately from the WF checks
PKG_CHECK_MODULES(SIG, [sigc++-2.0 >= 2.0],
  [
      CXXFLAGS="$CXXFLAGS $SIG_CFLAGS"
      LDFLAGS="$LDFLAGS $SIG_LIBS"
  ],
  [
      AC_MSG_ERROR([Couldn't find SIGC++2.0])
  ])

# Check for the WorldForge libs
PKG_CHECK_MODULES(WF, [eris-1.3 >= 1.3.13 \
 varconf-1.0 >= 0.6.5 mercator-0.2 >= 0.2.6 atlascpp-0.6 >= 0.6.0 wfmath-0.3 >= 0.3.5 libwfut-0.2 >= 0.2.0],
	[
		CXXFLAGS="$CXXFLAGS $WF_CFLAGS"
		LDFLAGS="$LDFLAGS $WF_LIBS"
	],
 AC_MSG_ERROR([Couldn't find some of the required WorldForge libraries: $WF_PKG_ERRORS
Please visit  http://worldforge.org/dev/eng/libraries to get the latest versions.])
)



# Cppunit check
 
#AC_ARG_ENABLE(cppunit,[  --enable-cppunit     enables cppunit tests [default=yes]],
#[ 
#   if test x$enableval = xno; then 
#		ac_use_cppunit="no"	
#   else 
#		ac_use_cppunit="yes"
#   fi
#], [ac_use_cppunit="yes"])

#found_cppunit=no

#if test "$ac_use_cppunit" = "yes"; then
#AM_PATH_CPPUNIT(1.8.0, [
#  AC_MSG_RESULT([
#*** Found CppUnit
#*** Setting up make check to run tests...])
#	CXXFLAGS="$CXXFLAGS -DUSE_CPP_UNIT"
#	LIBS="$LIBS $CPPUNIT_LIBS"
#], 
#  AC_MSG_RESULT([
#
#*** Unable to find a recent enough CppUnit
#*** Will not run unit testing!!
#*** 
#*** To get CppUnit see http://cppunit.sourceforge.net
#]))
#fi


# debugging option
AC_ARG_ENABLE(debug,[  --enable-debug     creates debugging code [default=no]],
[ 
   if test x$enableval = xno; then 
		ac_use_debug_code="no"	
   else 
		ac_use_debug_code="yes"
   fi
], [ac_use_debug_code="no"])

if test "$ac_use_debug_code" = "yes"; then
      CFLAGS="$CFLAGS -DDEBUG"
      CXXFLAGS="$CXXFLAGS -DDEBUG"
else
      CFLAGS="$CFLAGS -DNDEBUG"
      CXXFLAGS="$CXXFLAGS -DNDEBUG"
fi

#multi threading
AC_ARG_ENABLE(thread_safe,[  --enable-multithread     creates multi threaded code [default=no]],
[ 
   if test x$enableval = xno; then 
		ac_use_thread_code="no"	
   else 
		ac_use_thread_code="yes"
   fi
], [ac_use_thread_code="no"])

if test "$ac_use_thread_code" = "yes"; then
      CFLAGS="$CFLAGS -DTHREAD_SAFE"
      CXXFLAGS="$CXXFLAGS -DTHREAD_SAFE"
		LDFLAGS="$LDFLAGS -lpthread"
fi

# gprof debugging option
AC_ARG_ENABLE(gprof,[  --enable-gprof     Add flags for gprof [default=no]],
[
   if test x$enableval = xno; then 
		ac_use_gprof_code="no"	
   else 
		ac_use_gprof_code="yes"
   fi
], [ac_use_gprof_code="no"])

if test "$ac_use_gprof_code" = "yes"; then
      CFLAGS="$CFLAGS -pg -g"
      CXXFLAGS="$CXXFLAGS -pg -g"
fi


dnl disabled cal3d, until needed

#AC_ARG_WITH(cal3d, [--with-cal3d=prefix 	Specify where Cal3d is installed too], [
#	CPPFLAGS="$CPPFLAGS -I$withval/include"
#	LIBS="$LIBS -L$withval/lib"
#])

#AC_CHECK_HEADER(cal3d/cal3d.h,,AC_MSG_ERROR(Couldn't find the Cal3d headers))

# verify that we can link against Cal3d, but don't add it to LIBS
#saved_LIBS=$LIBS
#AC_CHECK_LIB(cal3d, main, , AC_MSG_ERROR(Couldn't find the Cal3d library))
#LIBS=$saved_LIBS


#AC_LANG([C++])

#dnl add SDL flags here, now that we're done with the other tests
#CXXFLAGS="$CXXFLAGS
#LIBS="$LIBS

CXXFLAGS="$CXXFLAGS $SDL_CFLAGS"

#LDFLAGS="$LDFLAGS $SDL_LIBS"
LDFLAGS="$LDFLAGS $SDL_LIBS"
    

AC_MSG_RESULT([

		**************************************
		* Tests Passed, Creating Makefiles.
		**************************************

	])

AC_CONFIG_FILES([Makefile
		 src/Makefile
		 src/main/Makefile
		 src/main/bindings/Makefile
		 src/main/bindings/lua/Makefile
		 src/components/Makefile
		 src/framework/Makefile
		 src/framework/bindings/Makefile
		 src/framework/bindings/lua/Makefile
		 src/framework/bindings/lua/eris/Makefile
		 src/framework/bindings/lua/atlas/Makefile
		 src/services/Makefile
		 src/services/config/Makefile
		 src/services/logging/Makefile
		 src/services/metaserver/Makefile
		 src/services/server/Makefile
		 src/services/scripting/Makefile
		 src/services/sound/Makefile
		 src/services/time/Makefile
		 src/services/bindings/Makefile
		 src/services/bindings/lua/Makefile
		 src/services/wfut/Makefile
		 src/services/input/Makefile
		 ember.dox
		 ember
		 ember.spec
		 ember-media.spec
		 autopackage/default.apspec
		 src/extensions/Makefile
		 src/components/ogre/scripting/Makefile
		 src/components/ogre/scripting/bindings/Makefile
		 src/components/ogre/scripting/bindings/lua/Makefile
		 src/components/ogre/scripting/bindings/lua/ogre/Makefile
		 src/components/ogre/scripting/bindings/lua/helpers/Makefile
		 src/components/ogre/sound/Makefile
		 src/components/ogre/ogreopcode/Makefile
		 src/components/ogre/ogreopcode/src/Makefile
		 src/components/ogre/ogreopcode/src/Opcode/Makefile
		 src/components/ogre/ogreopcode/include/Makefile
		 src/components/ogre/ogreopcode/include/Opcode/Makefile
		 src/components/ogre/Makefile
		 src/components/ogre/gui/Makefile
		 src/components/ogre/cegui/Makefile
		 src/components/ogre/widgets/Makefile
		 src/components/ogre/widgets/adapters/Makefile
		 src/components/ogre/widgets/adapters/atlas/Makefile
		 src/components/ogre/widgets/icons/Makefile
		 src/components/ogre/environment/meshtree/Makefile
		 src/components/ogre/environment/caelum/Makefile
		 src/components/ogre/environment/pagedgeometry/Makefile
		 src/components/ogre/environment/Makefile
		 src/components/ogre/model/Makefile
		 src/components/ogre/model/mapping/Makefile
		 src/components/ogre/modeldefinitions/Makefile
<<<<<<< HEAD
=======
		 src/components/ogre/sounddefinitions/Makefile
		 src/components/ogre/input/Makefile
>>>>>>> f75a5b50
		 src/components/ogre/carpenter/Makefile
		 src/components/ogre/jesus/Makefile
		 src/components/ogre/manipulation/Makefile
		 src/components/ogre/manipulation/entityrecipes/Makefile
		 src/components/ogre/terrain/Makefile
		 src/components/ogre/SceneManagers/Makefile
		 src/components/ogre/SceneManagers/EmberPagingSceneManager/Makefile
		 src/components/ogre/SceneManagers/EmberPagingSceneManager/src/Makefile
		 src/components/ogre/SceneManagers/EmberPagingSceneManager/include/Makefile
		 media/Makefile
		 media/packs/Makefile
])

AC_OUTPUT

AC_MSG_RESULT([

		**************************************
		* Finished.  Run make to compile Ember.
		* Note that you also need to install the media. This can be gotten in a couple of different ways.
		* The easiest way is to use the rsync make target (which uses the rsync program to update the media.).
		* If you're compiling from cvs and want to use the development version, do:
		*
		* make devmedia
		*
		* If you're using a release version, you should however instead do:
		*
		* make releasemediarsync
		*
		* A third way is to get the media tarball directly. This only works for release versions however.
		* You can find these media tarballs at http://amber.worldforge.org/WFUT .
		* The media should be installed to PREFIX/share/ember/media
		* so that you get PREFIX/share/ember/media/user and PREFIX/share/ember/media/shared.
		* More information can be found at the Ember page at http://www.worldforge.org
		**************************************

	])
<|MERGE_RESOLUTION|>--- conflicted
+++ resolved
@@ -1,9 +1,5 @@
 ## Process this file with autoconf to produce a configure script.
-<<<<<<< HEAD
 AC_INIT(Ember, 0.5.4, clients@worldforge.org)
-=======
-AC_INIT(Ember, 0.5.2, clients@worldforge.org)
->>>>>>> f75a5b50
 
 AC_CONFIG_SRCDIR(src)
 
@@ -607,11 +603,7 @@
 		 src/components/ogre/model/Makefile
 		 src/components/ogre/model/mapping/Makefile
 		 src/components/ogre/modeldefinitions/Makefile
-<<<<<<< HEAD
-=======
 		 src/components/ogre/sounddefinitions/Makefile
-		 src/components/ogre/input/Makefile
->>>>>>> f75a5b50
 		 src/components/ogre/carpenter/Makefile
 		 src/components/ogre/jesus/Makefile
 		 src/components/ogre/manipulation/Makefile
