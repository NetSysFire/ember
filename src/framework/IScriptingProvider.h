//
// C++ Interface: IScriptingProvider
//
// Description: 
//
//
// Author: Erik Hjortsberg <erik@katastrof.nu>, (C) 2005
//
// This program is free software; you can redistribute it and/or modify
// it under the terms of the GNU General Public License as published by
// the Free Software Foundation; either version 2 of the License, or
// (at your option) any later version.
// 
// This program is distributed in the hope that it will be useful,
// but WITHOUT ANY WARRANTY; without even the implied warranty of
// MERCHANTABILITY or FITNESS FOR A PARTICULAR PURPOSE.  See the
// GNU General Public License for more details.
// 
// You should have received a copy of the GNU General Public License
// along with this program; if not, write to the Free Software
// Foundation, Inc., 675 Mass Ave, Cambridge, MA 02139, USA.//
//
#ifndef EMBERISCRIPTINGPROVIDER_H
#define EMBERISCRIPTINGPROVIDER_H

#include <string>

#include "IResourceProvider.h"

namespace Ember {

class ScriptingService;

// class IScriptingCallReturnValue
// {
// public:
// 
// 	virtual operator double() = 0;
// 	virtual operator std::string() = 0;
// 
// 	template<typename Treturn> 
// 	Treturn asObject();
// protected:
// };


/**
@brief Base interface for a call into a scripting environment.
Sometimes when you make a call into a scripting environment, from the C++ code, you want to be able to inspect and act upon the return values. However, different scripting languages handles these things differently, so instead of a common class we provide this very bare bone interface. It's then up to to each implementation of IScriptingProvider to make sure that it also provides a concrete implementation of this class and knows how to handle it.

Whenever you then want to act on values returned from a call into a specific scripting environment you have to first create the suitable instance of a subclass of this, and then pass that onto a call to the ScriptingService::executeScript method.
@author Erik Hjortsberg <erik.hjortsber@iteam.se>
*/
class IScriptingCallContext
{
public:
	virtual ~IScriptingCallContext() {}
// 	IScriptingCallReturnValue* getReturnValue() = 0;

protected:
};

/**
@brief A generic scripting provider.
We want to support many different scripting environments, so the ScriptingService isn't bound to any one type and insteads deals with abstract implementations of this interface. Any implementation is then bound to a specific scripting environment, such as Lua or Python.

Any implementation of this interface is expected to handle setup and teardown of the underlying scripting environment/virtual machine.
Often you want to do it in two separate steps, where a call to stop() forces the scripting environment to unload all allocated objects and structs, and the desctructor then handles destroying the scripting environment completely.
@author Erik Hjortsberg <erik.hjortsber@iteam.se>
*/
class IScriptingProvider
{
public:
	
	virtual ~IScriptingProvider(){}
	
	/**
	 *    @brief Loads the script from the wrapper.
	 * @param resourceWrapper A resource wrapper pointing to a valid resource which can be loaded. This should contain a text file with the script contents.
	 */
	virtual void loadScript(ResourceWrapper& resourceWrapper) = 0;
	
	/**
	 *    @brief Executes the supplied string directly into the scripting environment.
	 * Optionally a pointer to a scripting call context can be submitted too, which will then be populated with return values and other scripting environment specific info.
	 * @param scriptCode The code to excute.
	 * @param callContext An optional pointer to a scripting call context. This will be populated with return values and other info. If you don't have any need for such info, leave this empty.
	 */
	virtual void executeScript(const std::string& scriptCode, Ember::IScriptingCallContext* callContext) = 0;
	
<<<<<<< HEAD
	virtual void callFunction(const std::string& functionName, Ember::IScriptingCallContext* callContext) = 0;
=======
	virtual void callFunction(const std::string& functionName, int narg, Ember::IScriptingCallContext* callContext) = 0;
>>>>>>> 2da0bbc0
	
	/**
	 *   @brief Returns true if the provider will load the supplied script name. This is in most cases decided from the filename suffix.
	 * @param scriptName The name of the script.
	 * @return True if the script can be loaded, else false.
	 */
	virtual bool willLoadScript(const std::string& scriptName) = 0;
	
	/**
	 *   @brief Gets the unique name of the scripting provider.
	 * @return The name of the scripting provider.
	 */
	virtual const std::string& getName() const = 0;
	
	/**
	 *   @brief Register with  a service to allow for callbacks etc.
	 * @param service The service to register with.
	 */
	virtual void _registerWithService(ScriptingService* service) = 0;
	
	/**
	 *   @brief Forces a full garbage collection.
	 */
	virtual void forceGC() = 0;

// 	virtual void start() = 0;
	/**
	* @brief  Stops the scripting provider. 
	* This involves releasing all of the objects held in scripts, but not destroying the actual scripting environment (so that callbacks and similiar objects still can use it).
	*/
	virtual void stop() = 0;

};

}

#endif<|MERGE_RESOLUTION|>--- conflicted
+++ resolved
@@ -88,11 +88,7 @@
 	 */
 	virtual void executeScript(const std::string& scriptCode, Ember::IScriptingCallContext* callContext) = 0;
 	
-<<<<<<< HEAD
-	virtual void callFunction(const std::string& functionName, Ember::IScriptingCallContext* callContext) = 0;
-=======
 	virtual void callFunction(const std::string& functionName, int narg, Ember::IScriptingCallContext* callContext) = 0;
->>>>>>> 2da0bbc0
 	
 	/**
 	 *   @brief Returns true if the provider will load the supplied script name. This is in most cases decided from the filename suffix.
