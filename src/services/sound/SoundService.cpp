--- conflicted
+++ resolved
@@ -20,20 +20,6 @@
 #include "config.h"
 #endif
 
-<<<<<<< HEAD
-#ifdef __WIN32__
-
-//	#include <al.h>
-//	#include <alc.h>
-//	#include <AL/alut.h>
-#else
-	#include <AL/al.h>
-	#include <AL/alc.h>
-	#include <AL/alut.h>
-#endif
-
-=======
->>>>>>> f75a5b50
 #include "framework/Service.h"
 #include "framework/ConsoleObject.h"
 
@@ -73,66 +59,6 @@
 	Service::Status SoundService::start()
 	{
 		S_LOG_INFO("Sound Service starting");
-<<<<<<< HEAD
-
-	#ifndef WIN32
-		// Test that /dev/dsp is availible
-		FILE *temp = fopen("/dev/dsp","w");
-		if (temp) {
-			fclose(temp);
-		} else {
-			return Service::FAILURE;
-		}
-	#endif
-
-#ifndef WIN32
-
-
-		ALfloat listenerPos[3]={0.0,0.0,0.0};	// listener position
-		ALfloat listenerVel[3]={0.0,0.0,0.0};	// listener velocity
-		ALfloat listenerOri[6]={0.0,0.0,1.0,0.0,1.0,0.0};	// listener orientation
-// 		ALfloat sourcePos[3]={ 0.0, 10.0, 0.0};	// source position
-// 		ALfloat sourceVel[3]={ 0.0, 0.0, 1.0};	// source velocity
-
-		data=NULL;
-
-		// Initialize OpenAL
-		S_LOG_VERBOSE("Initializing OpenAL");
-
-		if(!alutInit(NULL,0)) {
-			S_LOG_FAILURE( "Error initiatin AL: " << alutGetErrorString(alutGetError()) );
-			return Service::FAILURE;
-		} else {
-			S_LOG_INFO( "AL initiated"  );
-		}
-
-		// set listener initial parameters
-		alListenerfv(AL_POSITION,listenerPos);
-		alListenerfv(AL_VELOCITY,listenerVel);
-		alListenerfv(AL_ORIENTATION,listenerOri);
-
-		// Generate buffers
-		S_LOG_VERBOSE("Generating Buffers");
-
-		alGenBuffers(1,&systemBuffer);
-		if (!alIsBuffer(systemBuffer))
-		{
-			S_LOG_FAILURE("Error creating system buffer");
-			return Service::FAILURE;
-		}
-
-		alGenBuffers(1,&musicBuffer);
-		if (!alIsBuffer(musicBuffer))
-		{
-			S_LOG_FAILURE("Error creating music buffer");
-			return Service::FAILURE;
-		}
-
-		alGenBuffers(NUM_WORLD_BUFFERS,worldBuffers);
-		for (int i=0;i<NUM_WORLD_BUFFERS;i++)
-		{
-			if (!alIsBuffer(worldBuffers[i]))
-=======
 		
 		#ifndef __WIN32__
 			alutInit(NULL, NULL);
@@ -142,16 +68,11 @@
 			Device = alcOpenDevice("DirectSound3D");
 
 			if (Device == NULL)
->>>>>>> f75a5b50
 			{
 				S_LOG_FAILURE("Sound Service failed to start, sound device not found 'DirectSound3D'");
 				return Service::FAILURE;
 			}
 
-<<<<<<< HEAD
-
-		// Generate sources
-=======
 			Context = alcCreateContext(Device, NULL);
 			alcMakeContextCurrent(Context);
 		#endif
@@ -160,7 +81,6 @@
 		
 		mSamples.clear();
 		mSoundGroupModels.clear();
->>>>>>> f75a5b50
 
 		return Service::OK;
 	}
@@ -184,30 +104,11 @@
 			newModel = new SoundGroupModel();
 			if (newModel)
 			{
-<<<<<<< HEAD
-			S_LOG_FAILURE("Error creating world sources");
-				return Service::FAILURE;
-			}
-		}
-
-		// Register service commands with the console
-		S_LOG_VERBOSE("Registering Sound Service commands");
-		ConsoleBackend::getSingletonPtr()->registerCommand(PLAYSOUND,this);
-		ConsoleBackend::getSingletonPtr()->registerCommand(PLAYMUSIC,this);
-		ConsoleBackend::getSingletonPtr()->registerCommand(PLAYFILE,this);
-		ConsoleBackend::getSingletonPtr()->registerCommand(PLAYSPEECH,this);
-#endif
-		// Service initialized successfully
-		setRunning( true );
-		setStatus(Service::OK);
-		setStatusText("Sound Service status OK.");
-=======
 				#ifdef THREAD_SAFE
 				pthread_mutex_lock(&mGroupModelsMutex);
 				#endif
 
 				mSoundGroupModels[name] = newModel;
->>>>>>> f75a5b50
 
 				#ifdef THREAD_SAFE
 				pthread_mutex_unlock(&mGroupModelsMutex);
@@ -232,13 +133,6 @@
 	void SoundService::stop(int code)
 	{
     	Service::stop(code);
-<<<<<<< HEAD
-#ifndef WIN32
-		alSourceStop(worldSources[0]);
-		alutExit();			// Finalize OpenAL
-#endif
-=======
->>>>>>> f75a5b50
 		setStatus(Service::OK);
 	}
 
@@ -287,73 +181,6 @@
 		#endif
 	}
 
-<<<<<<< HEAD
-  bool SoundService::UnloadWAV(void)
-  {
-
-#ifdef WIN32 //Windows
-
-		//alutUnloadWAV(format,data,size,freq); // Funtion that unloads the Wav file on windows
-
-#endif
-
-#ifdef _LINUX // Linux
-
-		free (data); // Free the memory used when loading the WAV file
-
-#endif
-
-	return true;
-
-	}
-
-	void SoundService::TestPlatform(void)
-	{
-
-		S_LOG_INFO("Testing Platform");
-
-#ifdef _WIN32 //Windows
-
-		S_LOG_INFO("Windows Platform found");
-
-#endif
-
-#ifdef _LINUX // Linux
-
-		S_LOG_INFO("Linux Platform found");
-
-#endif
-
-
-	}
-/*
-	void SoundService::playTestGYPH(void) {
-		alSourcePlay(worldSources[0]);
-		int error = alGetError();
-		if(error != AL_NO_ERROR)
-		{
-			S_LOG_FAILURE("Error playing sound: " << error);
-		}
-	}
-*/
-	void SoundService::playTestGrunt(void) {
-#ifndef WIN32
-
-		std::stringstream gruntPath;
-		gruntPath << soundsDirPath << "pig_grunt.wav";
-		S_LOG_INFO( "Loading sound: [" << gruntPath.str() << "]" );
-		//alutLoadWAV(gruntPath.str().c_str(),&data,&format,&size,&bits,&freq);
-
-		// Connect WAV to buffer
-		//alBufferData(worldBuffers[1],format,data,size,freq);
-
-		// Play
-		//alSourcePlay(worldSources[1]);
-
-		// Check errors
-		int error = alGetError();
-		if(error != AL_NO_ERROR)
-=======
 	bool SoundService::unregisterSoundGroup(const SoundGroup* sample)
 	{
 		#ifdef THREAD_SAFE
@@ -362,7 +189,6 @@
 	
 		std::list<SoundGroup*>::iterator it;
 		for (it = mGroups.begin(); it != mGroups.end(); )
->>>>>>> f75a5b50
 		{
 			if ((*it) == sample)
 			{
@@ -374,33 +200,12 @@
 				++it;
 			}
 		}
-<<<<<<< HEAD
-#endif
-	}
-
-	void SoundService::updateListenerPosition(
-		const WFMath::Point<3>& position,
-		const WFMath::Quaternion& orientation) {
-#ifndef WIN32
-
-		ALfloat listenerPosition[3]={position.x(),position.y(),position.z()};
-		//ALfloat listenerOri[6]={0.0,0.0,1.0,0.0,1.0,0.0};
-=======
->>>>>>> f75a5b50
 
 		#ifdef THREAD_SAFE
 		pthread_mutex_unlock(&mGroupsMutex);
 		#endif
 
-<<<<<<< HEAD
-		// update the System and Music Source,
-		// because they will always be with the listener
-		// TODO: WRONG! do this with relative position (0,0,0) to the listener
-		//alSourcefv(systemSource,AL_POSITION,listenerPosition);
-#endif
-=======
 		return false;
->>>>>>> f75a5b50
 	}
 
 	void SoundService::registerStream(StreamedSoundSample* copy)
@@ -415,74 +220,6 @@
 		pthread_mutex_unlock(&mSamplesMutex);
 		#endif
 	}
-<<<<<<< HEAD
-*/
-
-	void SoundService::updateAvatarSourcePosition(
-		const WFMath::Point<3>& position,
-		const WFMath::Quaternion& orientation) {
-#ifndef WIN32
-		ALfloat avatarSourcePosition[3]={position.x(),position.y(),position.z()};
-		//ALfloat listenerOri[6]={0.0,0.0,1.0,0.0,1.0,0.0};
-
-		alSourcefv(avatarSource,AL_POSITION,avatarSourcePosition);
-		//alListenerfv(AL_ORIENTATION,listenerOri);
-#endif
-	}
-
-	void SoundService::playTestSound() {
-#ifndef WIN32
-		systemBuffer = alutCreateBufferHelloWorld();
-		alSourcei(systemSource, AL_BUFFER, systemBuffer);
-		alSourcePlay(systemSource);
-#endif
-	}
-
-	void SoundService::playAvatarSound() {
-#ifndef WIN32
-		avatarBuffer = alutCreateBufferHelloWorld();
-		alSourcei(avatarSource, AL_BUFFER, avatarBuffer);
-		alSourcePlay(avatarSource);
-#endif
-	}
-
-	void SoundService::playTalk(std::string message,
-		const WFMath::Point<3>& position,
-		const WFMath::Quaternion& orientation) {
-#ifndef WIN32
-		S_LOG_INFO( "Playing talk: " << message );
-
-		// determine the source and buffer that will play the sound
-		int i = getWorldSourceIndexForPlaying(0);
-		ALuint worldSource = worldSources[i];
-		ALuint worldBuffer = worldBuffers[i];
-
-		// adjust position
-		// TODO: adjust orientation
-		ALfloat worldSourcePosition[3]={position.x(),position.y(),position.z()};
-		alSourcefv(worldSource,AL_POSITION,worldSourcePosition);
-
-		worldBuffer = alutCreateBufferHelloWorld();
-		alSourcei(worldSource, AL_BUFFER, worldBuffer);
-		alSourcePlay(worldSource);
-#endif
-	}
-
-	void SoundService::playSystemSound(std::string soundName) {
-
-		// load the sound through the sound provider
-		mProvider->loadSound(soundName);
-
-		// play sound
-
-		/*
-		Ogre::FileInfoListPtr files =
-			Ogre::ResourceGroupManager::getSingleton().findResourceFileInfo(
-			"General", "pig_grunt.wav");
-
-		Ogre::String filePath;
-		for(Ogre::FileInfoList::iterator it=files->begin(); it!=files->end(); ++it )
-=======
 
 	bool SoundService::unregisterStream(const StreamedSoundSample* sample)
 	{
@@ -526,7 +263,6 @@
 		// Groups
 		std::list<SoundGroup*>::const_iterator git = mGroups.begin();
 		for (; git != mGroups.end(); git++)
->>>>>>> f75a5b50
 		{
 			SoundGroup* group = (*git);
 			if (group)
@@ -535,17 +271,9 @@
 			}
 		}
 
-<<<<<<< HEAD
-		systemBuffer = alutCreateBufferFromFile(filePath.c_str());
-		if(systemBuffer == AL_NONE)
-		{
-			S_LOG_FAILURE(alutGetErrorString(alutGetError()));
-		} else
-=======
 		// Streams
 		std::list<StreamedSoundSample*>::const_iterator it = mSamples.begin();
 		for (; it != mSamples.end(); it++)
->>>>>>> f75a5b50
 		{
 			StreamedSoundSample* sample = (*it);
 			if (sample && sample->isPlaying())
@@ -553,18 +281,6 @@
 				sample->cycle();
 			}
 		}
-<<<<<<< HEAD
-		alSourcei(systemSource, AL_BUFFER, systemBuffer);
-
-		alSourcePlay(systemSource);
-		*/
-	}
-#ifndef WIN32
-	ALuint SoundService::getWorldSourceIndexForPlaying(int priority) {
-		return 0;
-=======
->>>>>>> f75a5b50
-	}
-#endif
+	}
 
 } // namespace Ember
