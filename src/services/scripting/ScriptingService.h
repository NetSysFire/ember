--- conflicted
+++ resolved
@@ -78,11 +78,7 @@
 	 */
 	void executeCode(const std::string& scriptCode, const std::string& scriptType, IScriptingCallContext* callContext = 0);
 
-<<<<<<< HEAD
-	void callFunction(const std::string& functionName, const std::string& scriptType, Ember::IScriptingCallContext* callContext = 0);
-=======
 	void callFunction(const std::string& functionName, int narg, const std::string& scriptType, Ember::IScriptingCallContext* callContext = 0);
->>>>>>> 2da0bbc0
 
 	/**
 	 *    The EventScriptError signal will be emitted when there is an error in a script.
