/*
    Copyright (C) 2004  Erik Hjortsberg

    This program is free software; you can redistribute it and/or modify
    it under the terms of the GNU General Public License as published by
    the Free Software Foundation; either version 2 of the License, or
    (at your option) any later version.

    This program is distributed in the hope that it will be useful,
    but WITHOUT ANY WARRANTY; without even the implied warranty of
    MERCHANTABILITY or FITNESS FOR A PARTICULAR PURPOSE.  See the
    GNU General Public License for more details.

    You should have received a copy of the GNU General Public License
    along with this program; if not, write to the Free Software
    Foundation, Inc., 675 Mass Ave, Cambridge, MA 02139, USA.
*/

#ifdef HAVE_CONFIG_H
#include "config.h"
#endif
#include "EmberEntity.h"

#include "framework/Service.h"
#include "framework/ConsoleBackend.h"
#include "services/EmberServices.h"
#include "services/sound/SoundService.h"
#include "EmberEntityFactory.h"
#include "MotionManager.h"
#include "GUIManager.h"
#include "terrain/TerrainArea.h"
#include "terrain/TerrainMod.h"
#include "MathConverter.h"

#include "EmberOgre.h"
#include <OgreWireBoundingBox.h>
#include <OgreException.h>

#include "terrain/TerrainGenerator.h"
#include "terrain/TerrainPage.h"

#include <Mercator/Area.h>
#include <Mercator/TerrainMod.h>
//#include <Atlas/Objects/ObjectsFwd.h>
#include <Eris/TypeInfo.h>
#include <Eris/View.h>
#include <Atlas/Formatter.h>
#include <Atlas/Objects/Decoder.h>
#include <Atlas/Codecs/XML.h>
#include <Atlas/Message/MEncoder.h>
#include <Atlas/Message/QueuedDecoder.h>


#include "model/Model.h"

using namespace Ogre;


namespace Ogre {

	/**
	This is just like a WireBoundBox but not aligned to the axes, hence it will correctly line up according to it's orientation.
	*/
	class OOBBWireBoundingBox  : public WireBoundingBox
	{
		public:
	
		void getWorldTransforms( Matrix4* xform ) const
		{
			SimpleRenderable::getWorldTransforms(xform);
		}
		//-----------------------------------------------------------------------
		const Quaternion& getWorldOrientation(void) const
		{
			return SimpleRenderable::getWorldOrientation();
		}
		//-----------------------------------------------------------------------
		const Vector3& getWorldPosition(void) const
		{
			return SimpleRenderable::getWorldPosition();
		}				

	};

};














namespace EmberOgre {


const std::string EmberEntity::MODE_STANDING("standing");
const std::string EmberEntity::MODE_RUNNING("running");
const std::string EmberEntity::MODE_WALKING("walking");
const std::string EmberEntity::MODE_SWIMMING("swimming");
const std::string EmberEntity::MODE_FLOATING("floating");
const std::string EmberEntity::MODE_FIXED("fixed");

const std::string EmberEntity::BboxMaterialName("BaseYellowNoLightning");


EmberEntity::EmberEntity(const std::string& id, Eris::TypeInfo* ty, Eris::View* vw,Ogre::SceneManager* sceneManager)
:
Eris::Entity(id, ty, vw) 
, mIsInitialized(false)
, mIsInMotionManager(false)
, mErisEntityBoundingBox(0)
, mOgreNode(0)
, mTerrainArea(0)
, mMovementMode(MM_DEFAULT)
{
	createSceneNode(sceneManager);
}

EmberEntity::~EmberEntity()
{
	///detach all children so we don't destroy them
	while (getSceneNode()->numChildren()) {
		getSceneNode()->removeChild((short unsigned int)0);
	}
	Ogre::SceneNode* parent = static_cast<Ogre::SceneNode*>(getSceneNode()->getParent());
	if (parent) {
		parent->removeAndDestroyChild(getSceneNode()->getName());
	} else {
		getSceneNode()->getCreator()->destroySceneNode(getSceneNode()->getName());
	}
	///make sure it's not in the MotionManager
	///TODO: keep a marker in the entity so we don't need to call this for all entities
	MotionManager::getSingleton().removeEntity(this);

	if (mErisEntityBoundingBox) {
		mErisEntityBoundingBox->getParentSceneNode()->getCreator()->destroySceneNode(mErisEntityBoundingBox->getParentSceneNode()->getName());
	}
	delete mErisEntityBoundingBox;
	
	//mSceneManager->destroySceneNode(getSceneNode()->getName());
}

void EmberEntity::init(const Atlas::Objects::Entity::RootEntity &ge, bool fromCreateOp)
{
	Eris::Entity::init(ge, fromCreateOp);
	
	synchronizeWithServer();
	
	// set the Ogre node position and orientation based on Atlas data
	std::stringstream ss;
	ss << "Entity " << getId() << "(" << getName() << ") placed at (" << getPredictedPos().x() << "," << getPredictedPos().y() << "," << getPredictedPos().x() << ")";
	S_LOG_VERBOSE( ss.str());
	
<<<<<<< HEAD
=======
	if (hasAttr("area")) {
		mTerrainArea = std::auto_ptr<Terrain::TerrainArea>(new Terrain::TerrainArea(this));
		if (mTerrainArea->init()) {
			addArea(mTerrainArea.get());
		}
	}

	if (hasAttr("terrainmod")) {
    	mTerrainMod = std::auto_ptr<Terrain::TerrainMod>(new Terrain::TerrainMod(this));
        if (mTerrainMod->init()) {
            addTerrainMod(mTerrainMod.get());
        }
    }

>>>>>>> a373b9d6
	mIsInitialized = true;
	
}

void EmberEntity::synchronizeWithServer()
{
	if (getPosition().isValid()) {
		getSceneNode()->setPosition(Atlas2Ogre(getPredictedPos()));
		adjustPosition();
	}
	if (getOrientation().isValid()) {
		getSceneNode()->setOrientation(Atlas2Ogre(getOrientation()));
	}
}

void EmberEntity::createSceneNode(Ogre::SceneManager* sceneManager)
{
	EmberEntity* container = getEmberLocation();
	if (container == 0) {
		mOgreNode = sceneManager->createSceneNode(getId());
	} else {
		Ogre::SceneNode * node = container->getSceneNode();
		mOgreNode = node->createChildSceneNode(getId());
	}
}

void EmberEntity::updateMotion(Ogre::Real timeSlice)
{
	getSceneNode()->setPosition(Atlas2Ogre(getPredictedPos()));
	adjustPosition();
	
	//if there's a debug bounding box for the eris entity, update it's position
	if (mErisEntityBoundingBox) {
		mErisEntityBoundingBox->getParentSceneNode()->setPosition(getSceneNode()->getPosition());
		mErisEntityBoundingBox->getParentSceneNode()->setOrientation(getSceneNode()->getOrientation());
	}

}

void EmberEntity::onMoved()
{
	Eris::Entity::onMoved();
	const WFMath::Quaternion& orient = getOrientation();
	getSceneNode()->setOrientation(Atlas2Ogre(orient));
	updateMotion(0);
}

void EmberEntity::setMoving(bool moving)
{
	// Call the overridden method 
	Eris::Entity::setMoving(moving);
	
	MotionManager* motionManager = &MotionManager::getSingleton();
	if (moving) {
		//the entity is moving
		if (!mIsInMotionManager) {
			motionManager->addEntity(this);
			mIsInMotionManager = true;
		}
	} else {
		//the entity has stopped moving
		if (mIsInMotionManager) {
			motionManager->removeEntity(this);
			mIsInMotionManager = false;
		}
	}
}

void EmberEntity::onTalk(const Atlas::Objects::Operation::RootOperation& talkArgs)
{
	const std::vector<Atlas::Objects::Root>& args = talkArgs->getArgs();
	if (args.empty()) {
        Eris::Entity::onTalk(talkArgs);
		return;
	}

	const Atlas::Objects::Root& talk = args.front();
	
	
    if (!talk->hasAttr("say")) {
        Eris::Entity::onTalk(talkArgs);
		return;
    }


	///some talk operations come with a predefined set of suitable responses, so we'll store those so that they can later on be queried by the GUI for example
	mSuggestedResponses.clear();
	if (talk->hasAttr("responses")) {
		if (talk->getAttr("responses").isList()) {
			const Atlas::Message::ListType & responseList = talk->getAttr("responses").asList();
			Atlas::Message::ListType::const_iterator I = responseList.begin();
			for(; I != responseList.end(); ++I) {
				mSuggestedResponses.push_back(I->asString());
			}
		
		}
	}
	
	const std::string& msg = talk->getAttr("say").asString();
    


	
	std::string message = "<";
	message.append(getName());
	message.append(",");
	const std::string& type = getType()->getName(); // Eris type as a string
	message.append(type);
	message.append("> ");
	message.append(msg);
	S_LOG_VERBOSE( "Entity says: [" << message << "]\n" );

	/// Make the message appear in the chat box
	GUIManager::getSingleton().AppendIGChatLine.emit(msg, this);

	/// Make a sound in OpenAL
//	Ember::EmberServices::getSingleton().getSoundService()->playTalk(msg,
//		getPosition(),getOrientation());

	/// Call the method of the base class (since we've overloaded it)
	Eris::Entity::onTalk(talkArgs);
}


void EmberEntity::onSoundAction( const Atlas::Objects::Operation::RootOperation & op )
{
	Eris::Entity::onSoundAction(op);
}


void EmberEntity::onVisibilityChanged(bool vis)
{
	checkClientVisibility(vis);
	Eris::Entity::onVisibilityChanged(vis);
}

void EmberEntity::checkClientVisibility(bool vis)
{
	///since we don't want to show all entities solely by their server flags (for example, an inventory item belonging to a character might not be shown even though the server thinks it's visible) we have to some more checks before we decide whether to show this or not
	EmberEntity* container = static_cast<EmberEntity*>(getLocation());
	if (container) {
		///check with the parent first if we should show ourselves
		if (vis && container->allowVisibilityOfMember(this)) {
			///don't cascade, only change the top node
			setClientVisible(true);	
		} else {
			setClientVisible(false);	
		}
		
	} else {
		setClientVisible(vis);
	}
}


void EmberEntity::setClientVisible(bool visible)
{
	///when entities are hidden, we detach them from the rendering scene graph altogether. this speeds up Ogre since it doesn't have to calculate visibility for nodes that are hidden anyway
	if (!visible) {
		if (getSceneNode()->getParent()) {
			getSceneNode()->getParent()->removeChild(getSceneNode());
		}
	} else {
		if (getLocation()) {
			if (!getSceneNode()->getParent()) {
				getEmberLocation()->getSceneNode()->addChild(getSceneNode());
			}
		}
	}
	EventClientVisibilityChanged.emit(visible);
// 	getSceneNode()->setVisible(visible && getLocation(), false);	
}


void EmberEntity::adjustPosition()
{
	if (getPredictedPos().isValid()) {
		adjustPosition(Atlas2Ogre( getPredictedPos() ));
	}
}

void EmberEntity::adjustPosition(const Ogre::Vector3& position)
{
	if (mMovementMode == MM_FIXED) {

	} else {
		EmberEntity* container = getEmberLocation();
		if (container) {
			container->adjustPositionForContainedNode(this, position);
		}
	}	
}

const Ogre::Vector3& EmberEntity::getOffsetForContainedNode(const Ogre::Vector3& localPosition, EmberEntity* const entity)
{
	///send it upwards until we get a an entity which knows how to set the position (we'll in most cases end up in the world which will adjust the height a bit)
	EmberEntity* container = getEmberLocation();
	if (container) {
		//TerrainPosition derivedPosition(getPredictedPos().x() + position.x(), getPredictedPos().y() + position.y());
		return container->getOffsetForContainedNode(localPosition + getSceneNode()->getPosition(), entity);
	} else {
		return Ogre::Vector3::ZERO;
	}
	
	
}



void EmberEntity::adjustPositionForContainedNode(EmberEntity* const entity, const Ogre::Vector3& position) 
{

	Ogre::SceneNode* sceneNode = entity->getSceneNode();
	//Ogre::Vector3 position = sceneNode->getPosition();
	const Ogre::Vector3& offset = getOffsetForContainedNode(position, entity);
	if (offset != Ogre::Vector3::ZERO) {
        
		sceneNode->setPosition(position + offset);
	}
	
}

void EmberEntity::onLocationChanged(Eris::Entity *oldLocation)
{
	
	if (getLocation() == oldLocation)
	{
		///If it's the same location, don't do anything, but do add a warning to the log since this isn't supposed to happen.
		S_LOG_WARNING( "Same new location as old for entity: " << this->getId() << " (" << this->getName() << ")" );
		return Eris::Entity::onLocationChanged(oldLocation);
	}
	Eris::Entity::onLocationChanged(oldLocation);
	
	///Ff we're attached to something, detach from it.
	detachFromModel();

	///Before we detach ourselves from our current parent, we need to record our current position in the world. This will come in handy later on when we need to determine if we actually moved in the world space.
	const Ogre::Vector3 oldWorldPosition = getSceneNode()->getWorldPosition();
	
	///Get the new location. We use getEmberLocation() since we always know that all entities are of type EmberEntity.
	EmberEntity* newLocationEntity = getEmberLocation();
	if (getSceneNode()->getParentSceneNode()) {
		///Detach from our current parent scene node, removing us from the scene node graph.
		getSceneNode()->getParentSceneNode()->removeChild(getSceneNode()->getName());
	}
	if (!newLocationEntity) {
		///If there's no new location, just leave now. We've already removed ourselves from the scene node graph, so this entity is in effect in limbo.
		return;	
	} else {
		
		///Add ourselves to the scene node of our parent.
		newLocationEntity->getSceneNode()->addChild(getSceneNode());
		S_LOG_VERBOSE( "Entity: " << this->getId() << " (" << this->getName() << ") relocated to: "<< newLocationEntity->getId() << " (" << newLocationEntity->getName() << ")" );
		if (getPosition().isValid()) {
			///Note that in some instances, for instance when the avatar enters the sty, the position isn't updated yet, which will make the avatar "snap" to an incorrect position (since the parent node has changed) until next frame, when the position should have been updated.
			getSceneNode()->setPosition(Atlas2Ogre(getPredictedPos()));
			adjustPosition();
			std::stringstream ss;
			ss << getPredictedPos();
			S_LOG_VERBOSE("New position for entity: "  << this->getId() << " (" << this->getName() << " ) :" << ss.str());
		}
		if (getOrientation().isValid()) {
			getSceneNode()->setOrientation(Atlas2Ogre(getOrientation()));
			std::stringstream ss;
			ss << getOrientation();
			S_LOG_VERBOSE("New orientation for entity: "  << this->getId() << " (" << this->getName() << " ) :" << ss.str());
		}
	
<<<<<<< HEAD
		checkClientVisibility(isVisible());
=======
		} else {
			///the entity has no current parent, and should be placed in limbo (hopefully a more correct parent will be submitted in a future LocationChanged event
			S_LOG_VERBOSE( "Entity relocated to limbo: "<< this->getId() << " (" << this->getName() << ")" );
	//		mSceneManager->getRootSceneNode()->addChild(getSceneNode());
		}		

		checkVisibility(isVisible());
>>>>>>> a373b9d6
	
		///we'll adjust the entity so it retains it's former position in the world, but only for moving entities
		///since else we'll get a "gap" when we're waiting on updated positions from the server
		///this isn't optimal
		if (isMoving()) {
			const Ogre::Vector3& newWorldPosition = getSceneNode()->getWorldPosition();
			getSceneNode()->translate(oldWorldPosition - newWorldPosition);
		}
	}
	
}

void EmberEntity::onAction(const Atlas::Objects::Operation::RootOperation& act)
{
	const std::list<std::string> &p = act->getParents();
	std::list<std::string>::const_iterator I = p.begin();
	
	if (I != p.end()) {
	
		const std::string& name = *I;
		std::string message = getName() + " performs a " + name + ".";
		
		Ember::ConsoleBackend::getSingletonPtr()->pushMessage(message);
		
		S_LOG_VERBOSE( "Entity: " << this->getId() << " (" << this->getName() << ") action: " << name);
	}
	Entity::onAction(act);
}

void EmberEntity::onImaginary(const Atlas::Objects::Root& act)
{
    Atlas::Message::Element attr;
    if (act->copyAttr("description", attr) && attr.isString()) {
		std::string message = getName() + " " + attr.asString() + ".";
		
		Ember::ConsoleBackend::getSingletonPtr()->pushMessage(message);
			
		S_LOG_VERBOSE("Entity: " << this->getId() << " (" << this->getName() << ") imaginary: " << attr.String());
    }

	Entity::onImaginary(act);

}


bool EmberEntity::allowVisibilityOfMember(EmberEntity* entity) {
	return true;
}

const std::vector< std::string >& EmberEntity::getSuggestedResponses( ) const
{
	return mSuggestedResponses;
}

bool EmberEntity::hasSuggestedResponses( ) const
{
	return mSuggestedResponses.size() > 0;
}


void EmberEntity::addArea(Terrain::TerrainArea* area)
{
	///A normal EmberEntity shouldn't know anything about the terrain, so we can't handle the area here.
	///Intead we just pass it on to the parent until we get to someone who knows how to handle this (preferrably the terrain).
	if (getEmberLocation()) {
		getEmberLocation()->addArea(area);
	}
}

void EmberEntity::addTerrainMod(Terrain::TerrainMod* mod)
{
///Same as addArea: pass it on to the parent until it gets to someone who knows how to handle this
    if (getEmberLocation()) {
        getEmberLocation()->addTerrainMod(mod);
    }
}

void EmberEntity::onAttrChanged(const std::string& str, const Atlas::Message::Element& v)
{
    if (str == "mode") {
    	parseModeChange(v);
	} else if (str == "bbox") {
		Entity::onAttrChanged(str, v);
		onBboxChanged();
		return;
	}
<<<<<<< HEAD
	
	///if the area attribute has changed, and we _don't_ have any mTerrainArea instance, try to create one such.
	///if we do have an mTerrainArea instance, all updates will be taken care of by that instead and we can ignore this
	if (str == "area" && !mTerrainArea.get()) {
		mTerrainArea = std::auto_ptr<Terrain::TerrainArea>(new Terrain::TerrainArea(this));
		if (mTerrainArea->init()) {
			addArea(mTerrainArea.get());
		} else {
			///if we couldn't properly initialize, delete the instance now, and then hopefully the next time the "area" attribute is changed we'll be able to properly create an area
			mTerrainArea.reset();
		}
	}
	
=======

>>>>>>> a373b9d6
	Entity::onAttrChanged(str, v);
}

void EmberEntity::parseModeChange(const Atlas::Message::Element& v)
{
	const std::string& mode = v.asString();
	MovementMode newMode;
	if (mode.empty()) {
		newMode = MM_DEFAULT;
	} else if (mode == MODE_STANDING) {
		newMode = MM_STANDING;
	} else if (mode == MODE_RUNNING) {
		newMode = MM_RUNNING;
	} else if (mode == MODE_WALKING) {
		newMode = MM_WALKING;
	} else if (mode == MODE_SWIMMING) {
		newMode = MM_SWIMMING;
	} else if (mode == MODE_FLOATING) {
		newMode = MM_FLOATING;
	} else if (mode == MODE_FIXED) {
		newMode = MM_FIXED;
	} else {
		newMode = MM_DEFAULT;
	}
	
	onModeChanged(newMode);
}

void EmberEntity::onModeChanged(MovementMode newMode)
{
	if (newMode == MM_FIXED) {
		adjustPosition();
	}
	mMovementMode = newMode;
}

void EmberEntity::setVisualize(const std::string& visualization, bool visualize)
{
	if (visualization == "OgreBBox") {
		showOgreBoundingBox(visualize);
	} else if (visualization == "ErisBBox") {
		showErisBoundingBox(visualize);
	}
}

bool EmberEntity::getVisualize(const std::string& visualization) const
{
	if (visualization == "OgreBBox") {
		return getShowOgreBoundingBox();
	} else if (visualization == "ErisBBox") {
		return getShowErisBoundingBox();
	}
	return false;
}


void EmberEntity::showOgreBoundingBox(bool show)
{
	getSceneNode()->showBoundingBox(show);
}

void EmberEntity::showErisBoundingBox(bool show)
{

	createErisBboxMaterial();
	
	///if there's no bounding box, create one now
	///allowing for some lazy loading
	if (!mErisEntityBoundingBox) {
		mErisEntityBoundingBox = new Ogre::OOBBWireBoundingBox();
		mErisEntityBoundingBox->setMaterial(BboxMaterialName);
		Ogre::SceneNode* boundingBoxNode = EmberOgre::getSingleton().getWorldSceneNode()->createChildSceneNode();
		boundingBoxNode->attachObject(mErisEntityBoundingBox);
		
		Ogre::AxisAlignedBox aabb(Atlas2Ogre(getBBox()));
		
		mErisEntityBoundingBox->setupBoundingBox(aabb);
		
		boundingBoxNode->setPosition(Atlas2Ogre(getPredictedPos()));
		boundingBoxNode->setOrientation(Atlas2Ogre(getOrientation()));
	}
	mErisEntityBoundingBox->setVisible(show);
	
}

void EmberEntity::createErisBboxMaterial()
{
	if (!Ogre::MaterialManager::getSingleton().resourceExists(BboxMaterialName)) {
		Ogre::MaterialPtr baseYellowNoLighting = Ogre::MaterialManager::getSingleton().create(BboxMaterialName, 
			Ogre::ResourceGroupManager::INTERNAL_RESOURCE_GROUP_NAME);
 		baseYellowNoLighting->setLightingEnabled(false);
		baseYellowNoLighting->setAmbient(Ogre::ColourValue(1, 1, 0.7));
		baseYellowNoLighting->setDiffuse(Ogre::ColourValue(1, 1, 0.7));
	}
}

void EmberEntity::onBboxChanged()
{
	if (mErisEntityBoundingBox) {
		mErisEntityBoundingBox->setupBoundingBox(Atlas2Ogre(getBBox()));
	}
}


bool EmberEntity::getShowOgreBoundingBox() const
{
	return getSceneNode()->getShowBoundingBox();
}
bool EmberEntity::getShowErisBoundingBox() const
{
	return (mErisEntityBoundingBox && mErisEntityBoundingBox->isVisible());
	
}

Ogre::SceneNode* EmberEntity::getSceneNode() const 
{
	return mOgreNode;	
}

EmberEntity* EmberEntity::getEmberLocation() const
{ 
	return static_cast<EmberEntity*>(getLocation());
}


const Ogre::AxisAlignedBox& EmberEntity::getWorldBoundingBox(bool derive) const
{
	static Ogre::AxisAlignedBox boundingBox(0,0,0,0,0,0);
	return boundingBox;
}
	
const Ogre::Sphere & EmberEntity::getWorldBoundingSphere (bool derive) const
{
	static Ogre::Sphere sphere;
	return sphere;
}

std::vector<std::string> EmberEntity::getActions()
{
	///get the actions from Eris and return them a simple vector of strings
	std::vector<std::string> actions;
	
	const Eris::Entity::AttrMap::const_iterator I_attribute = this->getAttributes().find("actions");
	if (I_attribute != this->getAttributes().end()) {
		Atlas::Message::Element operations = I_attribute->second;
		if (operations.isList()) {
			const Atlas::Message::ListType & plist = operations.asList();
			actions.reserve(plist.size());
			Atlas::Message::ListType::const_iterator J = plist.begin();
			for (; J != plist.end(); ++J) {
				if (J->isString()) {
					actions.push_back(J->asString());
				}
			}
		}
	} 	

	return actions;
}

std::vector<std::string> EmberEntity::getDefaultUseOperators()
{
	///get the use operations from Eris and return them a simple vector of strings
	std::vector<std::string> operators;
	
	Eris::TypeInfoArray types = getUseOperations();
	
	for (Eris::TypeInfoArray::iterator I = types.begin(); I != types.end(); ++I) {
		operators.push_back((*I)->getName());
	}
	
	return operators;
}

Ogre::SceneManager* EmberEntity::getSceneManager()
{
	assert(mOgreNode);
	return mOgreNode->getCreator();
}

void EmberEntity::dumpAttributes(std::iostream& outstream, std::ostream& logOutstream) const 
{
	logOutstream << "Dumping attributes for entity " << getId() << "(" << getName() << ")" << std::endl;
	
	Atlas::Message::QueuedDecoder decoder;
	//std::fstream file;
	
	Atlas::Codecs::XML codec(outstream, decoder);
	Atlas::Formatter formatter(outstream, codec);
	Atlas::Message::Encoder encoder(formatter);
	formatter.streamBegin();
	encoder.streamMessageElement(getAttributes());
		
	formatter.streamEnd();
}

}




<|MERGE_RESOLUTION|>--- conflicted
+++ resolved
@@ -158,14 +158,6 @@
 	ss << "Entity " << getId() << "(" << getName() << ") placed at (" << getPredictedPos().x() << "," << getPredictedPos().y() << "," << getPredictedPos().x() << ")";
 	S_LOG_VERBOSE( ss.str());
 	
-<<<<<<< HEAD
-=======
-	if (hasAttr("area")) {
-		mTerrainArea = std::auto_ptr<Terrain::TerrainArea>(new Terrain::TerrainArea(this));
-		if (mTerrainArea->init()) {
-			addArea(mTerrainArea.get());
-		}
-	}
 
 	if (hasAttr("terrainmod")) {
     	mTerrainMod = std::auto_ptr<Terrain::TerrainMod>(new Terrain::TerrainMod(this));
@@ -174,7 +166,6 @@
         }
     }
 
->>>>>>> a373b9d6
 	mIsInitialized = true;
 	
 }
@@ -443,17 +434,7 @@
 			S_LOG_VERBOSE("New orientation for entity: "  << this->getId() << " (" << this->getName() << " ) :" << ss.str());
 		}
 	
-<<<<<<< HEAD
 		checkClientVisibility(isVisible());
-=======
-		} else {
-			///the entity has no current parent, and should be placed in limbo (hopefully a more correct parent will be submitted in a future LocationChanged event
-			S_LOG_VERBOSE( "Entity relocated to limbo: "<< this->getId() << " (" << this->getName() << ")" );
-	//		mSceneManager->getRootSceneNode()->addChild(getSceneNode());
-		}		
-
-		checkVisibility(isVisible());
->>>>>>> a373b9d6
 	
 		///we'll adjust the entity so it retains it's former position in the world, but only for moving entities
 		///since else we'll get a "gap" when we're waiting on updated positions from the server
@@ -540,7 +521,6 @@
 		onBboxChanged();
 		return;
 	}
-<<<<<<< HEAD
 	
 	///if the area attribute has changed, and we _don't_ have any mTerrainArea instance, try to create one such.
 	///if we do have an mTerrainArea instance, all updates will be taken care of by that instead and we can ignore this
@@ -554,9 +534,6 @@
 		}
 	}
 	
-=======
-
->>>>>>> a373b9d6
 	Entity::onAttrChanged(str, v);
 }
 
