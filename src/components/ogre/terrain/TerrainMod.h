--- conflicted
+++ resolved
@@ -1,9 +1,6 @@
 //
 // C++ Interface: TerrainMod
 //
-<<<<<<< HEAD
-// Description:
-=======
 // Description: The purpose of this class is to handle the bulk of the work
 //		involved with using Mercator::TerrainMods. It handles parsing
 //		the Atlas data and storing all the information needed by 
@@ -11,7 +8,6 @@
 //
 //		TerrainGenerator listens for changes in the modifier and
 //		updates or removes the modifiers from the terrain as needed.
->>>>>>> da4f9304
 //
 //
 // Author: Tamas Bates <rhymer@gmail.com>, (C) 2008
@@ -127,23 +123,12 @@
 	~TerrainMod();
 	
 	/**
-<<<<<<< HEAD
 	 * @brief Sets up the observation of the entity, and parses the mod info, creating the initial mod instance.
 	 * @return True if the atlas data was conformant and successfully parsed.
 	 */
 	bool init();
 
 	/**
-	Used to retrieve a pointer to this modifier
-	*/
-	inline Mercator::TerrainMod* getMod() const;
-
-	/**
-	Used to set the pointer to this modifier
-	*/
-	inline void setMod(Mercator::TerrainMod* area);
-
-=======
 	 *    @brief Used to retrieve a pointer to this modifier
 	 * @returns a pointer to this modifier
 	 */
@@ -154,8 +139,7 @@
 	 * @param modifier The TerrainMod we need stored (usually returned from Terrain::addMod() )
 	 */
 	inline void setMod(Mercator::TerrainMod* modifier);
-	
->>>>>>> da4f9304
+
 	/**
 	 * Emitted whenever the modifier is changed or moved.
 	 */
@@ -168,41 +152,24 @@
 	sigc::signal<void, TerrainMod*> EventModDeleted;
 	
 	/**
-<<<<<<< HEAD
 	 * @brief Accessor for the entity to which this terrain mod belongs.
 	 * @return A pointer to the entity to which this terrain mod belongs.
 	 */
 	EmberEntity* getEntity() const;
-=======
-	 *The owner of this modifier
+
+protected:
+	
+	/**
+	The owner of this modifier
 	 */
 	EmberEntity* mEntity;
->>>>>>> da4f9304
-
-protected:
-	
-	/**
-<<<<<<< HEAD
-	The owner of this modifier
-	*/
-	EmberEntity* mEntity;
-	
-	Eris::Entity::AttrChangedSlot mAttrChangedSlot;
-
-	/**
-	Called whenever a modifier is changed and handles the update
-	*/
-=======
-	 *A pointer to the modifier. Used to update and remove it from the terrain.
-	 */
-	Mercator::TerrainMod* mModifier;
+	
 	Eris::Entity::AttrChangedSlot mAttrChangedSlot;
 
 	/**
 	 *    @brief Called whenever a modifier is changed and handles the update
 	 * @param attributeValue The new Atlas data for the terrain mod
 	 */	
->>>>>>> da4f9304
 	void attributeChanged(const Atlas::Message::Element& attributeValue);
 
 	/**
