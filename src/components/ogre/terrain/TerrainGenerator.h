--- conflicted
+++ resolved
@@ -71,14 +71,10 @@
 class TerrainPageSurfaceLayer;
 class ISceneManagerAdapter;
 
-<<<<<<< HEAD
 /**
 @brief Defines the height of a special "base point" in the terrain. 
 These base points are then user by Mercator::Terrain for generating the actual terrain.
 */
-=======
-
->>>>>>> a373b9d6
 struct TerrainDefPoint
 {
 	public:
@@ -257,22 +253,12 @@
 	TerrainPage* getTerrainPageAtIndex(const Ogre::Vector2& ogreIndexPosition, bool createIfMissing = true);
 	
 	/**
-<<<<<<< HEAD
 	 * @brief Gets the page at the specified position in the world. If no page can be found, a null pointer is returned.
 	 * @param worldPosition The position in world space to get the terrain page for.
 	 * @return An terrain page, or null of no page can be found at the specified position.
 	 */
 	TerrainPage* getTerrainPageAtPosition(const TerrainPosition& worldPosition);
 
-	
-=======
-	 *    Gets the page at the specified position in the world. If no page can be found, a null pointer is returned.
-	 * @param worldPosition 
-	 * @return 
-	 */
-	TerrainPage* getTerrainPage(const TerrainPosition& worldPosition);
-
->>>>>>> a373b9d6
 	/**
 	 *    Reimplements the ConsoleObject::runCommand method
 	 * @param command 
@@ -499,16 +485,6 @@
 	Listen to changes in areas.
 	*/
 	void TerrainArea_Changed(TerrainArea* terrainArea);
-
-	/**
-	Listen to changes in terrain mods.
-	*/
-	void TerrainMod_Changed(TerrainMod* terrainMod);
-
-	/**
-	Listen for deletion of a terrain mod.
-	*/
-	void TerrainMod_Deleted(TerrainMod* terrainMod);
 	
 	/**
 	 * @brief Listen to removal of terrain areas and trigger an update of the terrain.
@@ -520,6 +496,7 @@
 	@brief An adapter class which allows us to access the Ogre scene manager.
 	Note that even though this is passed as a parameter in the constructor, this class is then responsible for its destruction.
 	*/
+	void TerrainMod_Deleted(TerrainMod* terrainMod);
 	ISceneManagerAdapter* mSceneManagerAdapter;
 	
 	unsigned int mFoliageBatchSize;
